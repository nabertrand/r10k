--- conflicted
+++ resolved
@@ -31,13 +31,10 @@
   s.add_dependency 'puppet_forge', '~> 2.2.8'
 
   s.add_dependency 'gettext-setup', '~>0.24'
-<<<<<<< HEAD
-=======
   # These two pins narrow what is allowed by gettext-setup,
   # to preserver compatability with Ruby 2.4
   s.add_dependency 'fast_gettext', '~> 1.1.0'
   s.add_dependency 'gettext', ['>= 3.0.2', '< 3.3.0']
->>>>>>> 2360a8e9
 
   s.add_development_dependency 'rspec', '~> 3.1'
 
