--- conflicted
+++ resolved
@@ -331,8 +331,6 @@
         expect(subject.instance_variable_get(:@puppet_path)).to eq('/nonexistent')
       end
     end
-<<<<<<< HEAD
-=======
   end
 
   describe "write_environment_info!" do
@@ -392,6 +390,5 @@
       expect(r10k_deploy['module_deploys'][2]['sha']).to eq(nil)
 
     end
->>>>>>> 6a46b8a0
   end
 end