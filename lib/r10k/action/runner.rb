--- conflicted
+++ resolved
@@ -42,18 +42,9 @@
       def setup_settings
         config_settings = settings_from_config(@opts[:config])
 
-<<<<<<< HEAD
-        overrides = if @opts[:'puppet-path'].nil? && @opts[:'generate-types'].nil?
-                      {}
-                    else
-                      { deploy: {} }
-                    end
-        overrides[:cachedir] = @opts[:cachedir] unless @opts[:cachedir].nil?
-=======
         overrides = {}
         overrides[:cachedir] = @opts[:cachedir] unless @opts[:cachedir].nil?
         overrides[:deploy] = {} if @opts[:'puppet-path'] || @opts[:'generate-types']
->>>>>>> 6a46b8a0
         overrides[:deploy][:puppet_path] = @opts[:'puppet-path'] unless @opts[:'puppet-path'].nil?
         overrides[:deploy][:generate_types] = @opts[:'generate-types'] unless @opts[:'generate-types'].nil?
 
