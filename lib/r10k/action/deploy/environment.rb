require 'r10k/util/setopts'
require 'r10k/deployment'
require 'r10k/logging'
require 'r10k/action/visitor'
require 'r10k/action/base'
require 'r10k/action/deploy/deploy_helpers'
require 'json'

module R10K
  module Action
    module Deploy
      class Environment < R10K::Action::Base

        include R10K::Action::Deploy::DeployHelpers

        attr_reader :force

        def initialize(opts, argv, settings = nil)
          settings ||= {}
          @purge_levels = settings.fetch(:deploy, {}).fetch(:purge_levels, [])
          @user_purge_whitelist = settings.fetch(:deploy, {}).fetch(:purge_whitelist, [])
          @generate_types = settings.fetch(:deploy, {}).fetch(:generate_types, false)

          super

          # @force here is used to make it easier to reason about
          @force = !@no_force
          @argv = @argv.map { |arg| arg.gsub(/\W/,'_') }
        end

        def call
          @visit_ok = true

          expect_config!
          deployment = R10K::Deployment.new(@settings)
          check_write_lock!(@settings)

          deployment.accept(self)
          @visit_ok
        end

        include R10K::Action::Visitor

        private

        def visit_deployment(deployment)
          # Ensure that everything can be preloaded. If we cannot preload all
          # sources then we can't fully enumerate all environments which
          # could be dangerous. If this fails then an exception will be raised
          # and execution will be halted.
          deployment.preload!
          deployment.validate!

          undeployable = undeployable_environment_names(deployment.environments, @argv)
          if !undeployable.empty?
            @visit_ok = false
            logger.error _("Environment(s) \'%{environments}\' cannot be found in any source and will not be deployed.") % {environments: undeployable.join(", ")}
          end

          yield

          if @purge_levels.include?(:deployment)
            logger.debug("Purging unmanaged environments for deployment...")
            deployment.purge!
          end
        ensure
          if (postcmd = @settings[:postrun])
            if postcmd.grep('$modifiedenvs').any?
              envs = deployment.environments.map { |e| e.dirname }
              envs.reject! { |e| !@argv.include?(e) } if @argv.any?
              postcmd = postcmd.map { |e| e.gsub('$modifiedenvs', envs.join(' ')) }
            end
            subproc = R10K::Util::Subprocess.new(postcmd)
            subproc.logger = logger
            subproc.execute
          end
        end

        def visit_source(source)
          yield
        end

        def visit_environment(environment)
          if !(@argv.empty? || @argv.any? { |name| environment.dirname == name })
            logger.debug1(_("Environment %{env_dir} does not match environment name filter, skipping") % {env_dir: environment.dirname})
            return
          end

          started_at = Time.new
          @environment_ok = true

          status = environment.status
          logger.info _("Deploying environment %{env_path}") % {env_path: environment.path}

          environment.sync
          logger.info _("Environment %{env_dir} is now at %{env_signature}") % {env_dir: environment.dirname, env_signature: environment.signature}

          if status == :absent || @puppetfile
            if status == :absent
              logger.debug(_("Environment %{env_dir} is new, updating all modules") % {env_dir: environment.dirname})
            end

            previous_ok = @visit_ok
            @visit_ok = true
            yield
            @environment_ok = @visit_ok
            @visit_ok &&= previous_ok
          end

          if @purge_levels.include?(:environment)
            if @visit_ok
              logger.debug("Purging unmanaged content for environment '#{environment.dirname}'...")
              environment.purge!(:recurse => true, :whitelist => environment.whitelist(@user_purge_whitelist))
            else
              logger.debug("Not purging unmanaged content for environment '#{environment.dirname}' due to prior deploy failures.")
            end
          end

          if @generate_types
            if @environment_ok
              logger.debug("Generating puppet types for environment '#{environment.dirname}'...")
              environment.generate_types!
            else
              logger.debug("Not generating puppet types for environment '#{environment.dirname}' due to puppetfile failures.")
            end
          end

          write_environment_info!(environment, started_at, @visit_ok)
        end

        def visit_puppetfile(puppetfile)
          puppetfile.load(@opts[:'default-branch-override'])

          yield

          if @purge_levels.include?(:puppetfile)
            logger.debug("Purging unmanaged Puppetfile content for environment '#{puppetfile.environment.dirname}'...")
            puppetfile.purge!
          end
        end

        def visit_module(mod)
          logger.info _("Deploying Puppetfile content %{mod_path}") % {mod_path: mod.path}
          mod.sync(force: @force)
        end

        def write_environment_info!(environment, started_at, success)
          module_deploys = []
          begin
            environment.puppetfile.modules.each do |mod|
              name = mod.name
              version = mod.version
              sha = mod.repo.head rescue nil
              module_deploys.push({:name => name, :version => version, :sha => sha})
            end
          rescue
            logger.debug("Unable to get environment module deploy data for .r10k-deploy.json at #{environment.path}")
          end

          File.open("#{environment.path}/.r10k-deploy.json", 'w') do |f|
            deploy_info = environment.info.merge({
              :started_at => started_at,
              :finished_at => Time.new,
              :deploy_success => success,
              :module_deploys => module_deploys,
            })

            f.puts(JSON.pretty_generate(deploy_info))
          end
        end

        def undeployable_environment_names(environments, expected_names)
          if expected_names.empty?
            []
          else
            known_names = environments.map(&:dirname)
            expected_names - known_names
          end
        end

        def allowed_initialize_opts
<<<<<<< HEAD
          super.merge(puppetfile: :self, cachedir: :self, 'no-force': :self, 'generate-types': :self, 'puppet-path': :self)
=======
          super.merge(puppetfile: :self,
                      cachedir: :self,
                      'no-force': :self,
                      'generate-types': :self,
                      'puppet-path': :self,
                      'default-branch-override': :self)
>>>>>>> 6a46b8a0
        end
      end
    end
  end
end<|MERGE_RESOLUTION|>--- conflicted
+++ resolved
@@ -179,16 +179,12 @@
         end
 
         def allowed_initialize_opts
-<<<<<<< HEAD
-          super.merge(puppetfile: :self, cachedir: :self, 'no-force': :self, 'generate-types': :self, 'puppet-path': :self)
-=======
           super.merge(puppetfile: :self,
                       cachedir: :self,
                       'no-force': :self,
                       'generate-types': :self,
                       'puppet-path': :self,
                       'default-branch-override': :self)
->>>>>>> 6a46b8a0
         end
       end
     end
