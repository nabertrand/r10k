require 'thread'
require 'pathname'
require 'r10k/module'
require 'r10k/util/purgeable'
require 'r10k/errors'

module R10K
class Puppetfile
  # Defines the data members of a Puppetfile

  include R10K::Settings::Mixin

  def_setting_attr :pool_size, 1

  include R10K::Logging

  # @!attribute [r] forge
  #   @return [String] The URL to use for the Puppet Forge
  attr_reader :forge

  # @!attribute [r] modules
  #   @return [Array<R10K::Module>]
  attr_reader :modules

  # @!attribute [r] basedir
  #   @return [String] The base directory that contains the Puppetfile
  attr_reader :basedir

  # @!attribute [r] moduledir
  #   @return [String] The directory to install the modules #{basedir}/modules
  attr_reader :moduledir

  # @!attrbute [r] puppetfile_path
  #   @return [String] The path to the Puppetfile
  attr_reader :puppetfile_path

  # @!attribute [rw] environment
  #   @return [R10K::Environment] Optional R10K::Environment that this Puppetfile belongs to.
  attr_accessor :environment

  # @!attribute [rw] force
  #   @return [Boolean] Overwrite any locally made changes
  attr_accessor :force

  # @param [String] basedir
  # @param [String] moduledir The directory to install the modules, default to #{basedir}/modules
  # @param [String] puppetfile_path The path to the Puppetfile, default to #{basedir}/Puppetfile
  # @param [String] puppetfile_name The name of the Puppetfile, default to 'Puppetfile'
  # @param [Boolean] force Shall we overwrite locally made changes?
  def initialize(basedir, moduledir = nil, puppetfile_path = nil, puppetfile_name = nil, force = nil )
    @basedir         = basedir
    @force           = force || false
    @moduledir       = moduledir  || File.join(basedir, 'modules')
    @puppetfile_name = puppetfile_name || 'Puppetfile'
    @puppetfile_path = puppetfile_path || File.join(basedir, @puppetfile_name)

    logger.info _("Using Puppetfile '%{puppetfile}'") % {puppetfile: @puppetfile_path}

    @modules = []
    @managed_content = {}
    @forge   = 'forgeapi.puppetlabs.com'

    @loaded = false
  end

  def load(default_branch_override = nil)
    if File.readable? @puppetfile_path
      self.load!(default_branch_override)
    else
      logger.debug _("%{dirname}: Puppetfile %{path} missing or unreadable") % {dirname: dirname, path: @puppetfile_path.inspect}
    end
  end

  def load!(default_branch_override = nil)
    @default_branch_override = default_branch_override

    dsl = R10K::Puppetfile::DSL.new(self)
    dsl.instance_eval(puppetfile_contents, @puppetfile_path)
    
    validate_no_duplicate_names(@modules)
    @loaded = true
<<<<<<< HEAD
  rescue SyntaxError, LoadError, ArgumentError => e
    raise R10K::Error.wrap(e, _("%{dirname}: Failed to evaluate %{path}") % {dirname: dirname, path: @puppetfile_path})
=======
  rescue SyntaxError, LoadError, ArgumentError, NameError => e
    raise R10K::Error.wrap(e, _("Failed to evaluate %{path}") % {path: @puppetfile_path})
>>>>>>> 6a46b8a0
  end

  # @param [Array<String>] modules
  def validate_no_duplicate_names(modules)
    dupes = modules
            .group_by { |mod| mod.name }
            .select { |_, v| v.size > 1 }
            .map(&:first)
    unless dupes.empty?
<<<<<<< HEAD
      logger.warn _("%{dirname}: Puppetfiles should not contain duplicate module names and will result in an error in r10k v3.x." % {dirname: dirname})
      logger.warn _("%{dirname}: Remove the duplicates of the following modules: %{dupes}" % {dirname: dirname, dupes: dupes.join(" ")})
=======
      msg = _('Puppetfiles cannot contain duplicate module names.')
      msg += ' '
      msg += _("Remove the duplicates of the following modules: %{dupes}" % { dupes: dupes.join(' ') })
      raise R10K::Error.new(msg)
>>>>>>> 6a46b8a0
    end
  end

  # @param [String] forge
  def set_forge(forge)
    @forge = forge
  end

  # @param [String] moduledir
  def set_moduledir(moduledir)
    @moduledir = if Pathname.new(moduledir).absolute?
      moduledir
    else
      File.join(basedir, moduledir)
    end
  end

  # @param [String] name
  # @param [*Object] args
  def add_module(name, args)
    if args.is_a?(Hash) && install_path = args.delete(:install_path)
      install_path = resolve_install_path(install_path)
      validate_install_path(install_path, name)
    else
      install_path = @moduledir
    end

    if args.is_a?(Hash) && @default_branch_override != nil
      args[:default_branch] = @default_branch_override
    end

    # Keep track of all the content this Puppetfile is managing to enable purging.
    @managed_content[install_path] = Array.new unless @managed_content.has_key?(install_path)

    mod = R10K::Module.new(name, install_path, args, @environment)

    @managed_content[install_path] << mod.name
    @modules << mod
  end

  include R10K::Util::Purgeable

  def managed_directories
    self.load unless @loaded

    @managed_content.keys
  end

  # Returns an array of the full paths to all the content being managed.
  # @note This implements a required method for the Purgeable mixin
  # @return [Array<String>]
  def desired_contents
    self.load unless @loaded

    @managed_content.flat_map do |install_path, modnames|
      modnames.collect { |name| File.join(install_path, name) }
    end
  end

  def purge_exclusions
    exclusions = managed_directories

    if environment && environment.respond_to?(:desired_contents)
      exclusions += environment.desired_contents
    end

    exclusions
  end

  def accept(visitor)
    pool_size = self.settings[:pool_size]
    if pool_size > 1
      concurrent_accept(visitor, pool_size)
    else
      serial_accept(visitor)
    end
  end

  private

  def serial_accept(visitor)
    visitor.visit(:puppetfile, self) do
      modules.each do |mod|
        mod.accept(visitor)
      end
    end
  end

  def concurrent_accept(visitor, pool_size)
    logger.debug _("Updating modules with %{pool_size} threads") % {pool_size: pool_size}
    mods_queue = modules_queue(visitor)
    thread_pool = pool_size.times.map { visitor_thread(visitor, mods_queue) }
    thread_pool.each(&:join)
  end

  def modules_queue(visitor)
    Queue.new.tap do |queue|
      visitor.visit(:puppetfile, self) do
        modules.each { |mod| queue << mod }
      end
    end
  end

  def visitor_thread(visitor, mods_queue)
    Thread.new do
      begin
        while mod = mods_queue.pop(true) do mod.accept(visitor) end
      rescue ThreadError => e
        logger.error _("Thread error during concurrent module deploy: %{message}") % {message: e.message}
        Thread.exit
      end
    end
  end

  def puppetfile_contents
    File.read(@puppetfile_path)
  end

  def resolve_install_path(path)
    pn = Pathname.new(path)

    unless pn.absolute?
      pn = Pathname.new(File.join(basedir, path))
    end

    # .cleanpath is as good as we can do without touching the filesystem.
    # The .realpath methods will also choke if some of the intermediate
    # paths are missing, even though we will create them later as needed.
    pn.cleanpath.to_s
  end

  def validate_install_path(path, modname)
    real_basedir = Pathname.new(basedir).cleanpath.to_s

    unless /^#{Regexp.escape(real_basedir)}.*/ =~ path
      raise R10K::Error.new("#{dirname}: Puppetfile cannot manage content '#{modname}' outside of containing environment: #{path} is not within #{real_basedir}")
    end

    true
  end

  def dirname
    File.basename(@basedir)
  end

  class DSL
    # A barebones implementation of the Puppetfile DSL
    #
    # @api private

    def initialize(librarian)
      @librarian = librarian
    end

    def mod(name, args = nil)
      @librarian.add_module(name, args)
    end

    def forge(location)
      @librarian.set_forge(location)
    end

    def moduledir(location)
      @librarian.set_moduledir(location)
    end

    def exclusion(name)
      # Ignore librarian-puppet exclusion declaration
    end

    def method_missing(method, *args)
      raise NoMethodError, _("unrecognized declaration '%{method}'") % {method: method}
    end
  end
end
end<|MERGE_RESOLUTION|>--- conflicted
+++ resolved
@@ -79,13 +79,8 @@
     
     validate_no_duplicate_names(@modules)
     @loaded = true
-<<<<<<< HEAD
-  rescue SyntaxError, LoadError, ArgumentError => e
+  rescue SyntaxError, LoadError, ArgumentError, NameError => e
     raise R10K::Error.wrap(e, _("%{dirname}: Failed to evaluate %{path}") % {dirname: dirname, path: @puppetfile_path})
-=======
-  rescue SyntaxError, LoadError, ArgumentError, NameError => e
-    raise R10K::Error.wrap(e, _("Failed to evaluate %{path}") % {path: @puppetfile_path})
->>>>>>> 6a46b8a0
   end
 
   # @param [Array<String>] modules
@@ -95,15 +90,10 @@
             .select { |_, v| v.size > 1 }
             .map(&:first)
     unless dupes.empty?
-<<<<<<< HEAD
-      logger.warn _("%{dirname}: Puppetfiles should not contain duplicate module names and will result in an error in r10k v3.x." % {dirname: dirname})
-      logger.warn _("%{dirname}: Remove the duplicates of the following modules: %{dupes}" % {dirname: dirname, dupes: dupes.join(" ")})
-=======
       msg = _('Puppetfiles cannot contain duplicate module names.')
       msg += ' '
       msg += _("Remove the duplicates of the following modules: %{dupes}" % { dupes: dupes.join(' ') })
       raise R10K::Error.new(msg)
->>>>>>> 6a46b8a0
     end
   end
 
